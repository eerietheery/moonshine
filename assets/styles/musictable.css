@media (max-width: 700px) {
  .col-actions {
    width: 90px;
    min-width: 90px;
    max-width: 90px;
  }
  
  .track-actions {
    justify-content: flex-end;
    gap: 2px; /* Even smaller gap for very small screens */
    padding: 0 6px;
    width: 90px; /* Further reduced width */
    min-width: 90px;
    max-width: 90px;
  }
  
  .track-actions button {
    min-width: 22px;
    max-width: 22px;
    height: 22px;
    padding: 2px;
  }
  
  .track-actions button img {
    width: 16px !important;
    height: 16px !important;
  }
  
  .track-title {
    gap: 6px;
  padding: 0 8px 0 4px;
  }
  .table-header, .track {
    font-size: 0.85rem;
  }
}
/* ===== MUSIC TABLE ===== */
#music-table {
  flex: 1;
  overflow: hidden;
  display: flex;
  flex-direction: column;
  width: 100%;
}

.table-header {
  background: var(--surface-1);
  border-bottom: 1px solid var(--border);
  padding: 0;
  margin-left: 0;
  display: grid;
  /* Use CSS variable set by JS (fallback to sensible defaults) */
  grid-template-columns: var(--music-grid-template, 3fr 2fr 2fr 1fr 1fr 140px);
  gap: 0;
  font-weight: 600;
  font-size: 0.9rem;
  color: var(--text-muted);
  text-transform: uppercase;
  letter-spacing: 0.5px;
  width: 100%;
  box-sizing: border-box;
  overflow-x: auto; /* allow scrollLeft sync without showing visible scrollbar */
  overflow-y: hidden;
  -ms-overflow-style: none;     /* IE/Edge */
  scrollbar-width: none;        /* Firefox */
}

/* Default padding for header cells (title column overrides below) */
.table-header > div {
  /* horizontal padding to align text with rows, no vertical padding for header */
  padding: 10px 25px;
  box-sizing: border-box;
  display: flex;
  align-items: right;
  justify-content: flex-start; /* default left alignment */
  min-width: 0;               /* allow text to shrink within grid track */
  overflow: hidden;           /* constrain header text */
  text-overflow: ellipsis;
  white-space: nowrap;
}

/* Hide WebKit scrollbars for header */
.table-header::-webkit-scrollbar { display: none; }

/* When code adds the `hidden` class we want the header fully removed from layout
   (playlist browse/selected mode uses this class). Use !important to guard
   against inline styles set elsewhere. */
#music-table .table-header.hidden {
  display: none !important;
}

/* Prefer body class toggle for stronger intent-based hiding */
body.playlists-active #music-table-header { display: none !important; }

<<<<<<< HEAD
.col-title {
=======
.col-title, .col-artist, .col-album, .col-year, .col-genre, .col-bitrate {
>>>>>>> d893b0b8
  cursor: pointer;
  transition: color 0.15s;
  padding: 12px 16px 12px 30px;
  /* Remove vertical separators to simplify look and match rows */
  border-right: none;
  box-sizing: border-box;
  display: flex;
  align-items: center;
  position: relative;
}

.col-title:hover, .col-artist:hover, .col-album:hover, .col-year:hover, .col-genre:hover {
  color: var(--accent);
}

.col-genre { border-right: none; }

/* Column resizer handle */
.table-header .col-resizer {
  position: absolute;
  top: 0;
  right: 0;
  width: 8px;
  height: 100%;
  cursor: col-resize;
  /* subtle visual affordance */
  background: transparent;
}
.table-header .col-resizer::after {
  content: '';
  position: absolute;
  top: 20%;
  bottom: 20%;
  left: 3px;
  width: 2px;
  border-radius: 1px;
  background: var(--border);
  opacity: 0.0;
  transition: opacity .15s ease;
}
.table-header .sort-header:hover .col-resizer::after,
.table-header .col-resizer:active::after {
  opacity: 0.7;
<<<<<<< HEAD
=======
}

.col-year, .col-genre {
  justify-content: center;
>>>>>>> d893b0b8
}

/* Center numeric/categorical headers to match row cells */
.col-year, .col-genre { justify-content: center; }

#music-list {
  flex: 1;
  overflow-y: auto;
  overflow-x: auto; /* allow horizontal scrolling when columns exceed viewport */
  /* Prevent horizontal layout shift when scrollbar appears/disappears */
  scrollbar-gutter: stable both-edges;
  position: relative;
  width: 100%;
  margin-left: 0;
}

.track {
  display: grid;
  /* Use the same grid template as the header via CSS variable */
  grid-template-columns: var(--music-grid-template, 3fr 2fr 2fr 1fr 1fr 140px);
  gap: 0;
  align-items: center;
  padding: 0;
  border-bottom: 1px solid var(--border);
  cursor: pointer;
  transition: background 0.15s;
  height: 56px;
  box-sizing: border-box;
  width: 100%;
  /* Ensure grid items don't overflow */
  overflow: hidden;
}

/* Ensure header and rows expand only when needed; no extra scroll when there's space */
#music-table .table-header, #music-list .track {
  width: max(100%, var(--music-grid-min-width, 100%));
}

/* Force the last child (actions) to occupy the last defined grid column */
.track > :last-child {
  grid-column: -2 / -1; /* Start at the second-to-last line and end at the last line */
}

.track:hover {
  background: var(--accent);
  color: var(--accent-contrast);
}

.track.playing {
  background: var(--state-active);
  /* Replace left border (which shifts grid content) with an inset glow */
  box-shadow: inset 4px 0 0 0 var(--accent);
}

.track-title {
  display: flex;
  align-items: center;
  gap: 12px;
  padding: 0 16px 0 12px;
  box-sizing: border-box;
  min-width: 0;
  flex: 1 1 0;
}

.track-name {
  font-weight: 500;
  color: var(--text-strong);
  overflow: hidden;
  text-overflow: ellipsis;
  white-space: nowrap;
  min-width: 0;
  flex: 1 1 0;
}

.album-art {
  width: 40px;
  height: 40px;
  border-radius: 4px;
  object-fit: cover;
  background: #333;
  flex-shrink: 0;
}

.track-name {
  font-weight: 500;
  color: var(--text-strong);
  overflow: hidden;
  text-overflow: ellipsis;
  white-space: nowrap;
}

.track-artist, .track-album, .track-year, .track-genre, .track-bitrate {
  color: var(--text-muted);
  font-size: 0.9rem;
  padding: 0 16px;
  box-sizing: border-box;
  display: flex;
  align-items: center;
  min-width: 0;
  overflow: hidden;
  text-overflow: ellipsis;
}

/* Make row cells mirror header border style so text aligns horizontally */
.track-title, .track-artist, .track-album, .track-year, .track-genre { border-right: none; }
.track-genre { border-right: none; }

.track-artist, .track-album {
  overflow: hidden;
  text-overflow: ellipsis;
  white-space: nowrap;
}

<<<<<<< HEAD
.track-year, .track-genre { justify-content: left; }
=======
.track-year, .track-genre { justify-content: center; }
>>>>>>> d893b0b8
.track-bitrate { justify-content: flex-start; text-align: left; }

.col-bitrate {
  display: flex;
  align-items: center;
  justify-content: flex-start;
  text-align: left;
}

/* Actions column */
.col-actions, .track-actions {
  display: flex;
  align-items: center;
  justify-content: flex-end;
  gap: 8px;
  padding: 0 12px;
  box-sizing: border-box;
  min-width: var(--actions-width, 140px); /* Ensure stable minimum width */
  flex-shrink: 0; /* Prevent column from shrinking */
}

/* Header actions column */
.col-actions {
  position: sticky;
  right: 0; /* Stick to right edge */
  background: var(--surface-1); /* Match header background */
  z-index: 10; /* Ensure it stays above content */
  width: var(--actions-width, 140px); /* Match track actions width */
  min-width: var(--actions-width, 140px);
  max-width: var(--actions-width, 140px);
  display: flex;
  align-items: center;
  justify-content: flex-end; /* right-align header actions to match rows */
}

/* Add a subtle visual indicator for the actions column header */
/* keep header simple; don't add pseudo-content that affects alignment */

.track-actions {
  position: relative;
  width: var(--actions-width, 140px); /* Fixed width to match grid template */
}

/* Ensure all three buttons are consistently positioned */
.track-actions .favorite-btn {
  order: 1; /* First button */
}

.track-actions .queue-add-btn {
  order: 2; /* Second button */
}

.track-actions .playlist-add-btn {
  order: 3; /* Third button */
}

.track-actions button {
  background: none;
  border: none;
  color: #b3b3b3;
  cursor: pointer;
  font-size: 0.9rem;
  padding: 0; /* remove inherited padding that caused misalignment */
  margin: 0;
  max-width: 28px;
  min-width: 28px; /* Ensure consistent button width */
  height: 28px; /* Ensure consistent button height */
  display: flex;
  align-items: center;
  justify-content: center;
  flex-shrink: 0; /* Prevent buttons from shrinking */
}

/* Ensure button images stay consistent */
.track-actions button img {
  pointer-events: none; /* Prevent image from interfering with button clicks */
  transition: filter 0.2s ease;
}

.track-actions button:hover img, .track-actions button:hover {
  filter: drop-shadow(0 0 4px var(--accent)) saturate(2);
  color: var(--text-strong);
}<|MERGE_RESOLUTION|>--- conflicted
+++ resolved
@@ -59,22 +59,29 @@
   letter-spacing: 0.5px;
   width: 100%;
   box-sizing: border-box;
-  overflow-x: auto; /* allow scrollLeft sync without showing visible scrollbar */
+  overflow-x: hidden; /* header is not a scroll container; we translate inner */
   overflow-y: hidden;
   -ms-overflow-style: none;     /* IE/Edge */
   scrollbar-width: none;        /* Firefox */
 }
-
-/* Default padding for header cells (title column overrides below) */
-.table-header > div {
-  /* horizontal padding to align text with rows, no vertical padding for header */
+/* Inner scroller that we translate to follow the list's horizontal scroll */
+.table-header-inner {
+  display: grid;
+  grid-template-columns: var(--music-grid-template, 3fr 2fr 2fr 1fr 1fr 140px);
+  transform: translateX(calc(-1 * var(--header-offset, 0px)));
+  will-change: transform;
+}
+
+/* Default padding for header cells (title/others override below) */
+.table-header-inner > div {
+  /* fuller header padding and right-aligned labels */
   padding: 10px 25px;
   box-sizing: border-box;
   display: flex;
-  align-items: right;
-  justify-content: flex-start; /* default left alignment */
-  min-width: 0;               /* allow text to shrink within grid track */
-  overflow: hidden;           /* constrain header text */
+  align-items: center;
+  justify-content: flex-end; /* align text to right edge of column */
+  min-width: 0;
+  overflow: hidden;
   text-overflow: ellipsis;
   white-space: nowrap;
 }
@@ -92,15 +99,19 @@
 /* Prefer body class toggle for stronger intent-based hiding */
 body.playlists-active #music-table-header { display: none !important; }
 
-<<<<<<< HEAD
 .col-title {
-=======
-.col-title, .col-artist, .col-album, .col-year, .col-genre, .col-bitrate {
->>>>>>> d893b0b8
   cursor: pointer;
   transition: color 0.15s;
-  padding: 12px 16px 12px 30px;
-  /* Remove vertical separators to simplify look and match rows */
+  padding: 12px 16px 12px 30px; /* extra left to match row first column feel */
+  border-right: none;
+  box-sizing: border-box;
+  display: flex;
+  align-items: center;
+  position: relative;
+}
+.col-artist, .col-album, .col-year, .col-genre {
+  cursor: pointer;
+  transition: color 0.15s;
   border-right: none;
   box-sizing: border-box;
   display: flex;
@@ -140,13 +151,34 @@
 .table-header .sort-header:hover .col-resizer::after,
 .table-header .col-resizer:active::after {
   opacity: 0.7;
-<<<<<<< HEAD
-=======
-}
-
-.col-year, .col-genre {
-  justify-content: center;
->>>>>>> d893b0b8
+}
+
+/* Column resizer handle */
+.table-header .col-resizer {
+  position: absolute;
+  top: 0;
+  right: 0;
+  width: 8px;
+  height: 100%;
+  cursor: col-resize;
+  /* subtle visual affordance */
+  background: transparent;
+}
+.table-header .col-resizer::after {
+  content: '';
+  position: absolute;
+  top: 20%;
+  bottom: 20%;
+  left: 3px;
+  width: 2px;
+  border-radius: 1px;
+  background: var(--border);
+  opacity: 0.0;
+  transition: opacity .15s ease;
+}
+.table-header .sort-header:hover .col-resizer::after,
+.table-header .col-resizer:active::after {
+  opacity: 0.7;
 }
 
 /* Center numeric/categorical headers to match row cells */
@@ -260,12 +292,9 @@
   white-space: nowrap;
 }
 
-<<<<<<< HEAD
-.track-year, .track-genre { justify-content: left; }
-=======
-.track-year, .track-genre { justify-content: center; }
->>>>>>> d893b0b8
-.track-bitrate { justify-content: flex-start; text-align: left; }
+.track-year, .track-genre, .track-bitrate {
+  justify-content: center;
+}
 
 .col-bitrate {
   display: flex;
@@ -286,18 +315,14 @@
   flex-shrink: 0; /* Prevent column from shrinking */
 }
 
-/* Header actions column */
+/* Header actions column (no sticky; header mirrors list via transform) */
 .col-actions {
-  position: sticky;
-  right: 0; /* Stick to right edge */
-  background: var(--surface-1); /* Match header background */
-  z-index: 10; /* Ensure it stays above content */
-  width: var(--actions-width, 140px); /* Match track actions width */
+  width: var(--actions-width, 140px);
   min-width: var(--actions-width, 140px);
   max-width: var(--actions-width, 140px);
   display: flex;
   align-items: center;
-  justify-content: flex-end; /* right-align header actions to match rows */
+  justify-content: flex-end;
 }
 
 /* Add a subtle visual indicator for the actions column header */
